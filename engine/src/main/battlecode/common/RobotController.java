package battlecode.common;
import java.util.ArrayList;

/**
 * A RobotController allows contestants to make their robot sense and interact
 * with the game world. When a contestant's <code>RobotPlayer</code> is
 * constructed, it is passed an instance of <code>RobotController</code> that
 * controls the newly created robot.
 */
@SuppressWarnings("unused")
public strictfp interface RobotController {

    // *********************************
    // ****** GLOBAL QUERY METHODS *****
    // *********************************

    /**
     * Returns the current round number, where round 1 is the first round of the
     * match.
     *
     * @return the current round number, where round 1 is the first round of the
     * match.
     *
     * @battlecode.doc.costlymethod
     */
    int getRoundNum();

    /**
     * Returns the team's total votes.
     *
     * @return the team's total votes.
     *
     * @battlecode.doc.costlymethod
     */
    int getTeamVotes();

    /**
     * Returns the number of robots on your team, including Centers of Enlightenment.
     * If this number ever reaches zero, and you have less votes than your opponent,
     * you lose by default (because you can't get any more votes with no Centers of Enlightenment).
     *
     * @return the number of robots on your team
     *
     * @battlecode.doc.costlymethod
     */
    int getRobotCount();

    /**
     * Returns the width of the map.
     *
     * @return the width of the map.
     *
     * @battlecode.doc.costlymethod
     */
    int getMapWidth();

    /**
     * Returns the height of the map.
     *
     * @return the height of the map.
     *
     * @battlecode.doc.costlymethod
     */
    int getMapHeight();

    // *********************************
    // ****** UNIT QUERY METHODS *******
    // *********************************

    /**
     * Returns the ID of this robot.
     *
     * @return the ID of this robot.
     *
     * @battlecode.doc.costlymethod
     */
    int getID();

    /**
     * Returns this robot's Team.
     *
     * @return this robot's Team.
     *
     * @battlecode.doc.costlymethod
     */
    Team getTeam();

    /**
     * Returns this robot's type (CENTER, MUCKRAKER, POLITICIAN, etc.).
     *
     * @return this robot's type.
     *
     * @battlecode.doc.costlymethod
     */
    RobotType getType();

    /**
     * Returns this robot's current location.
     *
     * @return this robot's current location.
     *
     * @battlecode.doc.costlymethod
     */
    MapLocation getLocation();

    /**
     * Returns the robot's sensor radius squared.
     *
     * @return an int, the current sensor radius squared
     *
     * @battlecode.doc.costlymethod
     */
     int getSensorRadiusSquared();


    // ***********************************
    // ****** GENERAL SENSOR METHODS *****
    // ***********************************

    /**
     * Senses whether a MapLocation is on the map. Will throw an exception if
     * the location is not within the sensor range.
     *
     * @param loc the location to check
     * @return true if the location is on the map; false otherwise.
     * @throws GameActionException if the location is not within sensor range.
     *
     * @battlecode.doc.costlymethod
     */
    boolean onTheMap(MapLocation loc) throws GameActionException;

    /**
     * Senses whether the given location is within the robot's sensor range, and if it is on the map.
     *
     * @param loc the location to check
     * @return true if the given location is within the robot's sensor range and is on the map; false otherwise.
     *
     * @battlecode.doc.costlymethod
     */
    boolean canSenseLocation(MapLocation loc);

    /**
     * Senses whether a point at the given radius squared is within the robot's sensor range.
     *
     * @param radiusSquared the radius to check
     * @return true if the given radius is within the robot's sensor range; false otherwise.
     *
     * @battlecode.doc.costlymethod
     */
    boolean canSenseRadiusSquared(int radiusSquared);

    /**
     * Senses whether there is a robot at the given location.
     *
     * @param loc the location to check
     * @return true if there is a robot at the given location; false otherwise.
     * @throws GameActionException if the location is not within sensor range.
     *
     * @battlecode.doc.costlymethod
     */
    boolean isLocationOccupied(MapLocation loc) throws GameActionException;

    /**
     * Senses the robot at the given location, or null if there is no robot
     * there.
     *
     * @param loc the location to check
     * @return the robot at the given location.
     * @throws GameActionException if the location is not within sensor range.
     *
     * @battlecode.doc.costlymethod
     */
    RobotInfo senseRobotAtLocation(MapLocation loc) throws GameActionException;

    /**
     * Tests whether the given robot exists and if it is
     * within this robot's sensor range.
     *
     * @param id the ID of the robot to query
     * @return true if the given robot is within this robot's sensor range; false otherwise.
     *
     * @battlecode.doc.costlymethod
     */
    boolean canSenseRobot(int id);

    /**
     * Senses information about a particular robot given its ID.
     *
     * @param id the ID of the robot to query
     * @return a RobotInfo object for the sensed robot.
     * @throws GameActionException if the robot cannot be sensed (for example,
     * if it doesn't exist or is out of sensor range).
     *
     * @battlecode.doc.costlymethod
     */
    RobotInfo senseRobot(int id) throws GameActionException;

    /**
     * Returns all robots within sense radius. The objects are returned in no
     * particular order.
     *
     * @return array of RobotInfo objects, which contain information about all
     * the robots you sensed.
     *
     * @battlecode.doc.costlymethod
     */
    RobotInfo[] senseNearbyRobots();

    /**
     * Returns all robots that can be sensed within a certain distance of this
     * robot. The objects are returned in no particular order.
     *
     * @param radiusSquared return robots this distance away from the center of
     * this robot. If -1 is passed, all robots within sense radius are returned.
     * @return array of RobotInfo objects of all the robots you sensed.
     *
     * @battlecode.doc.costlymethod
     */
    RobotInfo[] senseNearbyRobots(int radiusSquared);

    /**
     * Returns all robots of a given team that can be sensed within a certain
     * distance of this robot. The objects are returned in no particular order.
     *
     * @param radiusSquared return robots this distance away from the center of
     * this robot. If -1 is passed, all robots within sense radius are returned
     * @param team filter game objects by the given team. If null is passed,
     * robots from any team are returned
     * @return array of RobotInfo objects of all the robots you sensed.
     *
     * @battlecode.doc.costlymethod
     */
    RobotInfo[] senseNearbyRobots(int radiusSquared, Team team);

    /**
     * Returns all robots of a given team that can be sensed within a certain
     * radius of a specified location. The objects are returned in order of
     * increasing distance from the specified center.
     *
     * @param center center of the given search radius
     * @param radius return robots this distance away from the given center
     * location. If -1 is passed, all robots within sense radius are returned
     * @param team filter game objects by the given team. If null is passed,
     * objects from all teams are returned
     * @return sorted array of RobotInfo objects of the robots you sensed.
     *
     * @battlecode.doc.costlymethod
     */
    RobotInfo[] senseNearbyRobots(MapLocation center, int radius, Team team);

    /**
     * Given a location, returns if that location is covered by Martian swamp.
     *
     * @param loc the given location
     * @return whether or not the location is covered by swamp.
     * If this is the case, robots on this location take more turns for any given action.
     * @throws GameActionException if the robot cannot sense the given location
     *
     * @battlecode.doc.costlymethod
     */
    boolean senseSwamping(MapLocation loc) throws GameActionException;
  
    /**
     * Returns the location adjacent to current location in the given direction.
     *
     * @param dir the given direction
     * @return the location adjacent to current location in the given direction.
     *
     * @battlecode.doc.costlymethod
     */
    MapLocation adjacentLocation(Direction dir);

    // ***********************************
    // ****** READINESS METHODS **********
    // ***********************************
    
    /**
     * Tests whether the robot can perform an action. Returns
     * <code>getCooldownTurns() &lt; 1</code>.
     * 
     * @return true if the robot can perform an action.
     *
     * @battlecode.doc.costlymethod
     */
    boolean isReady();

    /**
     * Returns the number of cooldown turns remaining before this unit can act again.
     * When this number is strictly less than 1, isReady() is true and the robot
     * can perform actions again.
     *
     * @return the number of cooldown turns remaining before this unit can act again.
     *
     * @battlecode.doc.costlymethod
     */
    float getCooldownTurns();

    // ***********************************
    // ****** MOVEMENT METHODS ***********
    // ***********************************

    /**
     * Tells whether this robot can move one step in the given direction.
     * Returns false if the robot is a building, if the target location
     * is not on the map, if the target location is occupied, and if the robot is not ready
     * based on the cooldown. Does not check if the location is covered with swamp;
     * bots may choose to enter the swamp.
     *
     * If a bot enters the swamp then their cooldown is increased,
     * which means that they take more turns for a given action.
     *
     * @param dir the direction to move in
     * @return true if it is possible to call <code>move</code> without an exception
     *
     * @battlecode.doc.costlymethod
     */
    boolean canMove(Direction dir);
    
    /**
     * Moves one step in the given direction.
     *
     * @param dir the direction to move in
     * @throws GameActionException if the robot cannot move one step in this
     * direction, such as cooldown being &gt;= 1, the target location being
     * off the map, or the target destination being occupied by
     * another robot.
     *
     * @battlecode.doc.costlymethod
     */
    void move(Direction dir) throws GameActionException;

    // ***********************************
    // ****** BUILDING/SPAWNING **********
    // ***********************************

    /**
     * Tests whether the robot can build a robot of the given type in the
     * given direction. Checks that the robot is of a type that can build bots, 
     * that the robot can build the desired type, that the target location is on the map,
     * that the target location is not occupied,  that the robot has the amount of influence it's trying to spend,
     * and that there are cooldown turns remaining.
     *
     * @param type the type of robot to build
     * @param dir the direction to build in
     * @param influence the amount of influence to spend
     * @return whether it is possible to build a robot of the given type in the
     * given direction.
     *
     * @battlecode.doc.costlymethod
     */
    boolean canBuildRobot(RobotType type, Direction dir, int influence);

    /**
     * Builds a robot of the given type in the given direction.
     *
     * @param dir the direction to spawn the unit
     * @param type the type of robot to build
     * @throws GameActionException if the conditions of <code>canBuildRobot</code>
     * are not all satisfied.
     *
     * @battlecode.doc.costlymethod
     */
    void buildRobot(int influence, RobotType type, Direction dir) throws GameActionException;

    // ***********************************
    // ****** POLITICIAN METHODS ********* 
    // ***********************************

    /**
     * Tests whether the robot can empower.
     * Checks that the robot is a politician, and if there are cooldown
     * turns remaining.
     * 
     * @return whether it is possible to empower on that round.
     *
     * @battlecode.doc.costlymethod
     */
    boolean canEmpower();

    /**
     * Runs the "empower" ability of a politician:
     * Divides all of its conviction evenly among any units within
     * squared distance &le; <code> GameConstants.EMPOWER_RADIUS_SQUARED </code>. 
     * For each friendly unit, increase its conviction
     * by that amount. For each unfriendly unit, decrease its conviction
     * by that amount.
     * If an unfriendly unit's conviction becomes negative, it disappears
     * from the map on the next round, unless it is a Politician, in which case
     * it becomes a Politician of your team.
     *
     * This also causes the politician unit to self-destruct; 
     * on the next round it will no longer be in the world. 
     *
     * @throws GameActionException if conditions for empowering are not all satisfied
     * @battlecode.doc.costlymethod
     */
    void empower() throws GameActionException;


    // ***********************************
    // ****** MUCKRAKER METHODS ********** 
    // ***********************************

    /**
     * Tests whether the robot can expose at a given location.
     * Checks that the robot is a muckraker, that the robot is within
     * sensor radius of the muckraker, and if there are cooldown
     * turns remaining.
     * 
     * Does not check if a slanderer is on the location given.
     * @return whether it is possible to expose on that round at that location.
     *
     * @battlecode.doc.costlymethod
     */
    boolean canExpose(MapLocation  loc);

    /** 
     * Given a location, exposes a slanderer on that location, if a slanderer exists on that location.
     * If a slanderer is exposed then on the next round it will no longer be in the world.
     * Aside from this, a successful expose temporarily increases the total conviction 
<<<<<<< HEAD
     * of all Politicians on the same team by a factor 1.01^(influence) for the next <code> GameConstants.EXPOSE_NUM_TURNS </code> turns
=======
     * of all Politicians on the same team by a factor 1.01^(influence) for the next <code> GameConstants.EMPOWER_RADIUS_SQUARED </code> turns
>>>>>>> 77c0a307
     *
     * If the conditions for exposing are all met but loc does not contain a slanderer,
     * no Exception is thrown, but the bytecode and cooldown costs are still consumed. 
     * @throws GameActionException if conditions for exposing are not all satisfied 
     * @battlecode.doc.costlymethod
     */
    void expose(MapLocation loc) throws GameActionException;

    /**
     * Tests whether the robot can detect, which is a weaker form of sensing with a larger range.
     * Detecting only returns a list of occupied MapLocations within a large range, but not
     * the RobotInfo for the bots on each location occupied.
     * Checks that the robot is a muckraker, and if there are cooldown
     * turns remaining.
     *  
     * @return whether it is possible to detect on that round at that location.
     *
     * @battlecode.doc.costlymethod
     */
    boolean canExpose(MapLocation  loc);

    /** 
     * Returns the map locations of all locations within detection radius,
     * that contain a bot, without specifying the bots that are on each location.
     * @throws GameActionException if conditions for detecting are not satisfied
     * @battlecode.doc.costlymethod
     */
    MapLocation[] detect() throws GameActionException;
 
    // ***********************************
    // ****** OTHER ACTION METHODS *******
    // ***********************************

    /**
     * Causes your team to lose the game. It's like typing "gg."
     *
     * @battlecode.doc.costlymethod
     */
    void resign();

    // ***********************************
    // ******** DEBUG METHODS ************
    // ***********************************

    /**
     * Draw a dot on the game map for debugging purposes.
     *
     * @param loc the location to draw the dot.
     * @param red the red component of the dot's color.
     * @param green the green component of the dot's color.
     * @param blue the blue component of the dot's color.
     *
     * @battlecode.doc.costlymethod
     */
    void setIndicatorDot(MapLocation loc, int red, int green, int blue);

    /**
     * Draw a line on the game map for debugging purposes.
     *
     * @param startLoc the location to draw the line from.
     * @param endLoc the location to draw the line to.
     * @param red the red component of the line's color.
     * @param green the green component of the line's color.
     * @param blue the blue component of the line's color.
     *
     * @battlecode.doc.costlymethod
     */
    void setIndicatorLine(MapLocation startLoc, MapLocation endLoc, int red, int green, int blue);
}<|MERGE_RESOLUTION|>--- conflicted
+++ resolved
@@ -408,7 +408,8 @@
      * turns remaining.
      * 
      * Does not check if a slanderer is on the location given.
-     * @return whether it is possible to expose on that round at that location.
+     * @param loc the location being checked
+     * @return whether it is possible to expose on that round at that location. 
      *
      * @battlecode.doc.costlymethod
      */
@@ -418,11 +419,7 @@
      * Given a location, exposes a slanderer on that location, if a slanderer exists on that location.
      * If a slanderer is exposed then on the next round it will no longer be in the world.
      * Aside from this, a successful expose temporarily increases the total conviction 
-<<<<<<< HEAD
-     * of all Politicians on the same team by a factor 1.01^(influence) for the next <code> GameConstants.EXPOSE_NUM_TURNS </code> turns
-=======
      * of all Politicians on the same team by a factor 1.01^(influence) for the next <code> GameConstants.EMPOWER_RADIUS_SQUARED </code> turns
->>>>>>> 77c0a307
      *
      * If the conditions for exposing are all met but loc does not contain a slanderer,
      * no Exception is thrown, but the bytecode and cooldown costs are still consumed. 
@@ -442,7 +439,7 @@
      *
      * @battlecode.doc.costlymethod
      */
-    boolean canExpose(MapLocation  loc);
+    boolean canDetect();
 
     /** 
      * Returns the map locations of all locations within detection radius,
