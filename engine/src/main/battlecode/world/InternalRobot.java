package battlecode.world;

import java.util.ArrayList;
import java.util.Collections;
import java.util.Comparator;
import java.util.List;
import battlecode.common.*;
import battlecode.schema.Action;

/**
 * The representation of a robot used by the server.
 * Comparable ordering:
 *  - tiebreak by creation time (priority to later creation)
 *  - tiebreak by robot ID (priority to lower ID)
 */
public strictfp class InternalRobot implements Comparable<InternalRobot> {

    private final RobotControllerImpl controller;
    private final GameWorld gameWorld;

    private final int ID;
    private Team team;
    private RobotType type;
    private MapLocation location;
    private int level;
    private RobotMode mode;
    private int health;

    private long controlBits;
    private int currentBytecodeLimit;
    private int bytecodesUsed;

    private int roundsAlive;
    private int actionCooldownTurns;
    private int movementCooldownTurns;
<<<<<<< HEAD
    private int numVisibleFriendlyRobots;
=======
>>>>>>> bf8883f5

    /**
     * Used to avoid recreating the same RobotInfo object over and over.
     */
    private RobotInfo cachedRobotInfo;
<<<<<<< HEAD

    private String indicatorString;
=======
>>>>>>> bf8883f5

    /**
     * Create a new internal representation of a robot
     *
     * @param gw the world the robot exists in
     * @param type the type of the robot
     * @param loc the location of the robot
     * @param team the team of the robot
     */
    @SuppressWarnings("unchecked")
    public InternalRobot(GameWorld gw, int id, RobotType type, MapLocation loc, Team team) {
<<<<<<< HEAD
        this.gameWorld = gw;
        
=======
>>>>>>> bf8883f5
        this.ID = id;
        this.team = team;
        this.type = type;
        this.location = loc;
        this.level = 1;
<<<<<<< HEAD
        if (this.type == RobotType.ARCHON) {
            this.mode = RobotMode.TURRET;
        } else if (this.type.isBuilding()) {
            this.mode = RobotMode.PROTOTYPE;
        } else {
            this.mode = RobotMode.DROID;
        }
        this.health = (int) ((this.mode == RobotMode.PROTOTYPE ? GameConstants.PROTOTYPE_HP_PERCENTAGE : 1) * this.type.getMaxHealth(this.level));
=======
        this.mode = this.type.isBuilding() ? RobotMode.PROTOTYPE : RobotMode.ROBOT;
        this.health = (int) ((this.mode == RobotMode.PROTOTYPE ? GameConstants.PROTOTYPE_STARTING_HEALTH_MULTIPLIER : 1) * this.type.getMaxHealth(this.level));
>>>>>>> bf8883f5

        this.controlBits = 0;
        this.currentBytecodeLimit = type.bytecodeLimit;
        this.bytecodesUsed = 0;

        this.roundsAlive = 0;
        this.actionCooldownTurns = 0;
        this.addActionCooldownTurns(GameConstants.COOLDOWNS_PER_TURN);
        this.movementCooldownTurns = 0;
        this.addMovementCooldownTurns(GameConstants.COOLDOWNS_PER_TURN);
<<<<<<< HEAD
        this.numVisibleFriendlyRobots = 0;

        this.indicatorString = "";
=======
>>>>>>> bf8883f5

        this.controller = new RobotControllerImpl(gameWorld, this);
    }

    // ******************************************
    // ****** GETTER METHODS ********************
    // ******************************************

    public RobotControllerImpl getController() {
        return controller;
    }

    public GameWorld getGameWorld() {
        return gameWorld;
    }

    public int getID() {
        return ID;
    }

    public Team getTeam() {
        return team;
    }

    public RobotType getType() {
        return type;
    }

    public MapLocation getLocation() {
        return location;
    }

    public int getLevel() {
        return level;
<<<<<<< HEAD
    }

    public RobotMode getMode() {
        return mode;
    }

=======
    }

    public RobotMode getMode() {
        return mode;
    }

>>>>>>> bf8883f5
    public int getHealth() {
        return health;
    }

    public long getControlBits() {
        return controlBits;
    }

    public int getBytecodesUsed() {
        return bytecodesUsed;
    }

    public int getRoundsAlive() {
        return roundsAlive;
    }

    public int getActionCooldownTurns() {
        return actionCooldownTurns;
    }

    public int getMovementCooldownTurns() {
        return movementCooldownTurns;
    }
<<<<<<< HEAD

    public int getTransformCooldownTurns() {
        if (this.mode == RobotMode.TURRET)
            return this.actionCooldownTurns;
        if (this.mode == RobotMode.PORTABLE)
            return this.movementCooldownTurns;
        return -1;
    }

    public int getNumVisibleFriendlyRobots(boolean update) {
        if (update) updateNumVisibleFriendlyRobots();
        return this.numVisibleFriendlyRobots;
    }

    public int getLeadMutateCost() {
        return this.type.getLeadMutateCost(this.level + 1);
    }

    public int getGoldMutateCost() {
        return this.type.getGoldMutateCost(this.level + 1);
    }
=======
>>>>>>> bf8883f5

    public RobotInfo getRobotInfo() {
        if (cachedRobotInfo != null
                && cachedRobotInfo.ID == ID
                && cachedRobotInfo.team == team
                && cachedRobotInfo.type == type
<<<<<<< HEAD
                && cachedRobotInfo.mode == mode
=======
>>>>>>> bf8883f5
                && cachedRobotInfo.level == level
                && cachedRobotInfo.health == health
                && cachedRobotInfo.location.equals(location)) {
            return cachedRobotInfo;
        }

<<<<<<< HEAD
        this.cachedRobotInfo = new RobotInfo(ID, team, type, mode, level, health, location);
=======
        this.cachedRobotInfo = new RobotInfo(ID, team, type, level, health, location);
>>>>>>> bf8883f5
        return this.cachedRobotInfo;
    }

    // **********************************
    // ****** CHECK METHODS *************
    // **********************************

    /**
     * Returns whether the robot can perform actions, based on mode and cooldowns.
<<<<<<< HEAD
=======
     */
    public boolean canActCooldown() {
        return this.mode.canAct && this.actionCooldownTurns < GameConstants.COOLDOWN_LIMIT;
    }

    /**
     * Returns whether the robot can move, based on mode and cooldowns.
     */
    public boolean canMoveCooldown() {
        return this.mode.canMove && this.movementCooldownTurns < GameConstants.COOLDOWN_LIMIT;
    }

    /**
     * Returns whether the robot can transform, based on mode and cooldowns.
     */
    public boolean canTransformCooldown() {
        if (this.mode == RobotMode.TURRET)
            return this.actionCooldownTurns < GameConstants.COOLDOWN_LIMIT;
        if (this.mode == RobotMode.PORTABLE)
            return this.movementCooldownTurns < GameConstants.COOLDOWN_LIMIT;
        return false;
    }

    /**
     * Returns the robot's action radius squared.
>>>>>>> bf8883f5
     */
    public boolean canActCooldown() {
        return this.mode.canAct && this.actionCooldownTurns < GameConstants.COOLDOWN_LIMIT;
    }

    /**
     * Returns whether the robot can move, based on mode and cooldowns.
     */
    public boolean canMoveCooldown() {
        return this.mode.canMove && this.movementCooldownTurns < GameConstants.COOLDOWN_LIMIT;
    }

    /**
<<<<<<< HEAD
     * Returns whether the robot can transform, based on mode and cooldowns.
     */
    public boolean canTransformCooldown() {
        if (this.mode == RobotMode.TURRET)
            return this.actionCooldownTurns < GameConstants.COOLDOWN_LIMIT;
        if (this.mode == RobotMode.PORTABLE)
            return this.movementCooldownTurns < GameConstants.COOLDOWN_LIMIT;
        return false;
    }

    /**
     * Returns the robot's action radius squared.
     */
    public int getActionRadiusSquared() {
        return this.type.actionRadiusSquared;
    }

    /**
=======
>>>>>>> bf8883f5
     * Returns whether this robot can perform actions on the given location.
     * 
     * @param toAct the MapLocation to act
     */
    public boolean canActLocation(MapLocation toAct) {
        return this.location.distanceSquaredTo(toAct) <= getActionRadiusSquared()
            && this.gameWorld.getGameMap().onTheMap(toAct);
    }

    /**
     * Returns whether this robot can act at a given radius away.
     * 
     * @param radiusSquared the distance squared to act
     */
    public boolean canActRadiusSquared(int radiusSquared) {
        return radiusSquared <= getActionRadiusSquared();
    }

    /**
<<<<<<< HEAD
     * Returns the robot's vision radius squared.
     */
    public int getVisionRadiusSquared() {
        return this.type.visionRadiusSquared;
    }

    /**
     * Returns whether this robot can sense the given location.
=======
     * Returns whether this robot can act at a given radius away.
>>>>>>> bf8883f5
     * 
     * @param toSense the MapLocation to sense
     */
    public boolean canSenseLocation(MapLocation toSense) {
        return this.location.distanceSquaredTo(toSense) <= getVisionRadiusSquared();
    }

    /**
     * Returns whether this robot can sense a given radius away.
     * 
     * @param radiusSquared the distance squared to sense
     */
    public boolean canSenseRadiusSquared(int radiusSquared) {
        return radiusSquared <= getVisionRadiusSquared();
    }

<<<<<<< HEAD
    /**
     * @return whether this robot can mutate
     */
    public boolean canMutate() {
        if (this.mode == RobotMode.DROID || this.mode == RobotMode.PROTOTYPE)
            return false;
        if (this.level == GameConstants.MAX_LEVEL)
            return false;
        return true;
    }

=======
>>>>>>> bf8883f5
    // ******************************************
    // ****** UPDATE METHODS ********************
    // ******************************************

    /**
     * Sets the indicator string of the robot.
     *
     * @param string the new indicator string of the robot
     */
    public void setIndicatorString(String string) {
        this.indicatorString = string;
    }

    /**
     * Sets the location of the robot.
     * 
     * @param loc the new location of the robot
     */
    public void setLocation(MapLocation loc) {
        this.gameWorld.getObjectInfo().moveRobot(this, loc);
        this.location = loc;
    }

    /**
     * Resets the action cooldown.
     */
    public void addActionCooldownTurns(int numActionCooldownToAdd) {
<<<<<<< HEAD
        int newActionCooldownTurns = this.gameWorld.getCooldownWithMultiplier(numActionCooldownToAdd, this.location);
=======
        int cooldownMultiplier = this.gameWorld.getCooldownMultiplier(this.location);
        int newActionCooldownTurns = numActionCooldownToAdd * cooldownMultiplier;
>>>>>>> bf8883f5
        setActionCooldownTurns(this.actionCooldownTurns + newActionCooldownTurns);
    }

    /**
     * Resets the movement cooldown.
     */
    public void addMovementCooldownTurns(int numMovementCooldownToAdd) {
<<<<<<< HEAD
        int newMovementCooldownTurns = this.gameWorld.getCooldownWithMultiplier(numMovementCooldownToAdd, this.location);
=======
        int cooldownMultiplier = this.gameWorld.getCooldownMultiplier(this.location);
        int newMovementCooldownTurns = numMovementCooldownToAdd * cooldownMultiplier;
>>>>>>> bf8883f5
        setMovementCooldownTurns(this.movementCooldownTurns + newMovementCooldownTurns);
    }

    /**
     * Sets the action cooldown given the number of turns.
     * 
     * @param newActionTurns the number of action cooldown turns
     */
    public void setActionCooldownTurns(int newActionTurns) {
        this.actionCooldownTurns = newActionTurns;
    }

    /**
     * Sets the movement cooldown given the number of turns.
     * 
     * @param newMovementTurns the number of movement cooldown turns
     */
    public void setMovementCooldownTurns(int newMovementTurns) {
        this.movementCooldownTurns = newMovementTurns;
    }

    /**
     * Adds health to a robot. Input can be negative to subtract health.
     * 
     * @param healthAmount the amount to change health by (can be negative)
     */
    public void addHealth(int healthAmount) {
        int oldHealth = this.health;
        this.health += healthAmount;
        int maxHealth = this.type.getMaxHealth(this.level);
        if (this.health > maxHealth) {
            this.health = maxHealth;
<<<<<<< HEAD
            if (this.mode == RobotMode.PROTOTYPE) {
                this.mode = RobotMode.TURRET;
                this.gameWorld.getMatchMaker().addAction(getID(), Action.FULLY_REPAIRED, -1);
            }
        }
        if (this.health <= 0) {
            this.gameWorld.destroyRobot(this.ID);
        } else if (this.health != oldHealth) {
=======
            if (this.mode == RobotMode.PROTOTYPE)
                this.mode = RobotMode.TURRET;
        }
        if (this.health <= 0) {
            int leadDrop = this.type.getLeadDropped(this.level);
            int goldDrop = this.type.getGoldDropped(this.level);
            // TODO: drop resources at this location (interact with GameWorld)
            this.gameWorld.destroyRobot(this.ID);
        } else if (this.health != oldHealth) {
            // TODO: double check this
>>>>>>> bf8883f5
            this.gameWorld.getMatchMaker().addAction(getID(), Action.CHANGE_HEALTH, this.health - oldHealth);
        }
    }

    // *********************************
    // ****** ACTION METHODS *********
    // *********************************

    /**
     * Transform from turret to portable mode, or vice versa.
<<<<<<< HEAD
     * Assumes that cooldown is sufficient.
     */
    public void transform() {
        if (this.mode == RobotMode.TURRET) {
            this.mode = RobotMode.PORTABLE;
        } else {
            this.mode = RobotMode.TURRET;
        }
    }

    /**
     * Mutate a building.
     */
    public void mutate() {
        if (!canMutate()) return;
        this.level++;
        this.health += this.type.getMaxHealth(this.level) - this.type.getMaxHealth(this.level - 1);
    }

    /**
     * Attacks another robot. Assumes bot is in range.
     * 
     * @param bot the robot to be attacked
     */
    public void attack(InternalRobot bot) {
        int dmg = this.type.getDamage(this.level);
        bot.addHealth(-dmg);
    }

    /**
     * Heals another robot. Assumes bot is in range.
     * 
     * @param bot the robot to be healed
     */
    public void heal(InternalRobot bot) {
        int healingAmount = this.type.getHealing(this.level);
        bot.addHealth(healingAmount);
    }

=======
     */
    public void transform() {
        if (this.canTransformCooldown()) {
            if (this.mode == RobotMode.TURRET) {
                this.mode = RobotMode.PORTABLE;
                this.addMovementCooldownTurns(GameConstants.TRANSFORM_COOLDOWN);
            } else {
                this.mode = RobotMode.TURRET;
                this.addActionCooldownTurns(GameConstants.TRANSFORM_COOLDOWN);
            }
        }
    }

    /**
     * Upgrade a building.
     */
    public void upgrade() {
        if (this.mode == RobotMode.ROBOT || this.mode == RobotMode.PROTOTYPE)
            return;
        if (this.level == GameConstants.MAX_LEVEL)
            return;
        this.level++;
        this.health += this.type.getMaxHealth(this.level) - this.type.getMaxHealth(this.level - 1);
        this.addActionCooldownTurns(GameConstants.UPGRADE_COOLDOWN);
        this.addMovementCooldownTurns(GameConstants.UPGRADE_COOLDOWN);
    }

    /**
     * Attacks another robot. Assumes bot is in range.
     * Note: this is relatively inefficient(?), can possibly optimize
     *  by making better helper methods in GameWorld
     * 
     * @param bot the robot to be attacked
     */
    public void attack(InternalRobot bot) {
        if (!this.canActLocation(bot.location))
            return; // TODO: throw exception?
        int dmg = this.type.getDamage(this.level);
        bot.addHealth(-dmg);

        int ricochetCount = this.type.getRicochetCount(this.level);
        if (ricochetCount == 0)
            return;

        // only wizards should execute the next chunk of code
        InternalRobot[] robots = gameWorld.getAllRobotsWithinRadiusSquared(this.location, this.type.getActionRadiusSquared(this.level));
        List<InternalRobot> validTargets = new ArrayList<>();
        for (InternalRobot x : robots) {
            if (x.team == this.team)
                continue;
            if (x.equals(bot))
                continue;
            validTargets.add(x);
        }

        MapLocation attackerLocation = this.location;

        class RicochetPriority implements Comparator<InternalRobot> {
            public int compare(InternalRobot a, InternalRobot b)
            {
                int aDistToTarget = bot.location.distanceSquaredTo(a.location);
                int bDistToTarget = bot.location.distanceSquaredTo(b.location);
                if (aDistToTarget != bDistToTarget)
                    return aDistToTarget - bDistToTarget;
                int aDistToAttacker = attackerLocation.distanceSquaredTo(a.location);
                int bDistToAttacker = attackerLocation.distanceSquaredTo(b.location);
                if (aDistToAttacker != bDistToAttacker)
                    return aDistToAttacker - bDistToAttacker;
                return a.compareTo(b);
            }
        }

        Collections.sort(validTargets, new RicochetPriority());
        for (int i = 0; i < ricochetCount && i < validTargets.size(); i++) {
            dmg = (int) (dmg * GameConstants.RICOCHET_DAMAGE_MULTIPLIER);
            validTargets.get(i).addHealth(-dmg);
        }
    }

>>>>>>> bf8883f5
    // *********************************
    // ****** GAMEPLAY METHODS *********
    // *********************************

    // should be called at the beginning of every round
    public void processBeginningOfRound() {
        this.indicatorString = "";
    }

    public void processBeginningOfTurn() {
        this.actionCooldownTurns = Math.max(0, this.actionCooldownTurns - GameConstants.COOLDOWNS_PER_TURN);
        this.movementCooldownTurns = Math.max(0, this.movementCooldownTurns - GameConstants.COOLDOWNS_PER_TURN);
        this.currentBytecodeLimit = getType().bytecodeLimit;
    }

    public void processEndOfTurn() {
        // bytecode stuff!
        this.gameWorld.getMatchMaker().addBytecodes(this.ID, this.bytecodesUsed);
        // indicator strings!
        this.gameWorld.getMatchMaker().addIndicatorString(this.ID, this.indicatorString);
        this.roundsAlive++;
    }

    public void processEndOfRound() {
        // anything
    }

    // *********************************
    // ****** BYTECODE METHODS *********
    // *********************************

    // TODO
    public boolean canExecuteCode() {
        return true;
    }

    public void setBytecodesUsed(int numBytecodes) {
        this.bytecodesUsed = numBytecodes;
    }

    public int getBytecodeLimit() {
        return canExecuteCode() ? this.currentBytecodeLimit : 0;
    }

    // *********************************
    // ****** VARIOUS METHODS **********
    // *********************************

    public void die_exception() {
        this.gameWorld.getMatchMaker().addAction(getID(), Action.DIE_EXCEPTION, -1);
        this.gameWorld.destroyRobot(getID());
    }

    // *****************************************
    // ****** MISC. METHODS ********************
    // *****************************************

    /**
     * @return the number of friendly robots within sensor (vision) radius.
     */
    public int updateNumVisibleFriendlyRobots() {
        return this.numVisibleFriendlyRobots = this.controller.senseNearbyRobots(-1, getTeam()).length;
    }

    @Override
    public boolean equals(Object o) {
        return o != null && (o instanceof InternalRobot)
                && ((InternalRobot) o).getID() == ID;
    }

    @Override
    public int hashCode() {
        return ID;
    }

    @Override
    public String toString() {
        return String.format("%s:%s#%d", getTeam(), getType(), getID());
    }

    @Override
    public int compareTo(InternalRobot o) {
        if (this.roundsAlive != o.roundsAlive)
            return this.roundsAlive - o.roundsAlive;
        return this.ID - o.ID;
    }
}<|MERGE_RESOLUTION|>--- conflicted
+++ resolved
@@ -33,20 +33,14 @@
     private int roundsAlive;
     private int actionCooldownTurns;
     private int movementCooldownTurns;
-<<<<<<< HEAD
     private int numVisibleFriendlyRobots;
-=======
->>>>>>> bf8883f5
 
     /**
      * Used to avoid recreating the same RobotInfo object over and over.
      */
     private RobotInfo cachedRobotInfo;
-<<<<<<< HEAD
 
     private String indicatorString;
-=======
->>>>>>> bf8883f5
 
     /**
      * Create a new internal representation of a robot
@@ -58,17 +52,13 @@
      */
     @SuppressWarnings("unchecked")
     public InternalRobot(GameWorld gw, int id, RobotType type, MapLocation loc, Team team) {
-<<<<<<< HEAD
         this.gameWorld = gw;
-        
-=======
->>>>>>> bf8883f5
+
         this.ID = id;
         this.team = team;
         this.type = type;
         this.location = loc;
         this.level = 1;
-<<<<<<< HEAD
         if (this.type == RobotType.ARCHON) {
             this.mode = RobotMode.TURRET;
         } else if (this.type.isBuilding()) {
@@ -77,10 +67,6 @@
             this.mode = RobotMode.DROID;
         }
         this.health = (int) ((this.mode == RobotMode.PROTOTYPE ? GameConstants.PROTOTYPE_HP_PERCENTAGE : 1) * this.type.getMaxHealth(this.level));
-=======
-        this.mode = this.type.isBuilding() ? RobotMode.PROTOTYPE : RobotMode.ROBOT;
-        this.health = (int) ((this.mode == RobotMode.PROTOTYPE ? GameConstants.PROTOTYPE_STARTING_HEALTH_MULTIPLIER : 1) * this.type.getMaxHealth(this.level));
->>>>>>> bf8883f5
 
         this.controlBits = 0;
         this.currentBytecodeLimit = type.bytecodeLimit;
@@ -91,12 +77,9 @@
         this.addActionCooldownTurns(GameConstants.COOLDOWNS_PER_TURN);
         this.movementCooldownTurns = 0;
         this.addMovementCooldownTurns(GameConstants.COOLDOWNS_PER_TURN);
-<<<<<<< HEAD
         this.numVisibleFriendlyRobots = 0;
 
         this.indicatorString = "";
-=======
->>>>>>> bf8883f5
 
         this.controller = new RobotControllerImpl(gameWorld, this);
     }
@@ -131,21 +114,12 @@
 
     public int getLevel() {
         return level;
-<<<<<<< HEAD
     }
 
     public RobotMode getMode() {
         return mode;
     }
 
-=======
-    }
-
-    public RobotMode getMode() {
-        return mode;
-    }
-
->>>>>>> bf8883f5
     public int getHealth() {
         return health;
     }
@@ -169,7 +143,6 @@
     public int getMovementCooldownTurns() {
         return movementCooldownTurns;
     }
-<<<<<<< HEAD
 
     public int getTransformCooldownTurns() {
         if (this.mode == RobotMode.TURRET)
@@ -191,29 +164,20 @@
     public int getGoldMutateCost() {
         return this.type.getGoldMutateCost(this.level + 1);
     }
-=======
->>>>>>> bf8883f5
 
     public RobotInfo getRobotInfo() {
         if (cachedRobotInfo != null
                 && cachedRobotInfo.ID == ID
                 && cachedRobotInfo.team == team
                 && cachedRobotInfo.type == type
-<<<<<<< HEAD
                 && cachedRobotInfo.mode == mode
-=======
->>>>>>> bf8883f5
                 && cachedRobotInfo.level == level
                 && cachedRobotInfo.health == health
                 && cachedRobotInfo.location.equals(location)) {
             return cachedRobotInfo;
         }
 
-<<<<<<< HEAD
         this.cachedRobotInfo = new RobotInfo(ID, team, type, mode, level, health, location);
-=======
-        this.cachedRobotInfo = new RobotInfo(ID, team, type, level, health, location);
->>>>>>> bf8883f5
         return this.cachedRobotInfo;
     }
 
@@ -223,8 +187,6 @@
 
     /**
      * Returns whether the robot can perform actions, based on mode and cooldowns.
-<<<<<<< HEAD
-=======
      */
     public boolean canActCooldown() {
         return this.mode.canAct && this.actionCooldownTurns < GameConstants.COOLDOWN_LIMIT;
@@ -250,41 +212,12 @@
 
     /**
      * Returns the robot's action radius squared.
->>>>>>> bf8883f5
-     */
-    public boolean canActCooldown() {
-        return this.mode.canAct && this.actionCooldownTurns < GameConstants.COOLDOWN_LIMIT;
-    }
-
-    /**
-     * Returns whether the robot can move, based on mode and cooldowns.
-     */
-    public boolean canMoveCooldown() {
-        return this.mode.canMove && this.movementCooldownTurns < GameConstants.COOLDOWN_LIMIT;
-    }
-
-    /**
-<<<<<<< HEAD
-     * Returns whether the robot can transform, based on mode and cooldowns.
-     */
-    public boolean canTransformCooldown() {
-        if (this.mode == RobotMode.TURRET)
-            return this.actionCooldownTurns < GameConstants.COOLDOWN_LIMIT;
-        if (this.mode == RobotMode.PORTABLE)
-            return this.movementCooldownTurns < GameConstants.COOLDOWN_LIMIT;
-        return false;
-    }
-
-    /**
-     * Returns the robot's action radius squared.
      */
     public int getActionRadiusSquared() {
         return this.type.actionRadiusSquared;
     }
 
     /**
-=======
->>>>>>> bf8883f5
      * Returns whether this robot can perform actions on the given location.
      * 
      * @param toAct the MapLocation to act
@@ -304,7 +237,6 @@
     }
 
     /**
-<<<<<<< HEAD
      * Returns the robot's vision radius squared.
      */
     public int getVisionRadiusSquared() {
@@ -313,14 +245,12 @@
 
     /**
      * Returns whether this robot can sense the given location.
-=======
-     * Returns whether this robot can act at a given radius away.
->>>>>>> bf8883f5
      * 
      * @param toSense the MapLocation to sense
      */
     public boolean canSenseLocation(MapLocation toSense) {
-        return this.location.distanceSquaredTo(toSense) <= getVisionRadiusSquared();
+        return this.location.distanceSquaredTo(toSense) <= getVisionRadiusSquared()
+            && this.gameWorld.getGameMap().onTheMap(toSense);
     }
 
     /**
@@ -332,7 +262,6 @@
         return radiusSquared <= getVisionRadiusSquared();
     }
 
-<<<<<<< HEAD
     /**
      * @return whether this robot can mutate
      */
@@ -344,8 +273,6 @@
         return true;
     }
 
-=======
->>>>>>> bf8883f5
     // ******************************************
     // ****** UPDATE METHODS ********************
     // ******************************************
@@ -373,12 +300,7 @@
      * Resets the action cooldown.
      */
     public void addActionCooldownTurns(int numActionCooldownToAdd) {
-<<<<<<< HEAD
         int newActionCooldownTurns = this.gameWorld.getCooldownWithMultiplier(numActionCooldownToAdd, this.location);
-=======
-        int cooldownMultiplier = this.gameWorld.getCooldownMultiplier(this.location);
-        int newActionCooldownTurns = numActionCooldownToAdd * cooldownMultiplier;
->>>>>>> bf8883f5
         setActionCooldownTurns(this.actionCooldownTurns + newActionCooldownTurns);
     }
 
@@ -386,12 +308,7 @@
      * Resets the movement cooldown.
      */
     public void addMovementCooldownTurns(int numMovementCooldownToAdd) {
-<<<<<<< HEAD
         int newMovementCooldownTurns = this.gameWorld.getCooldownWithMultiplier(numMovementCooldownToAdd, this.location);
-=======
-        int cooldownMultiplier = this.gameWorld.getCooldownMultiplier(this.location);
-        int newMovementCooldownTurns = numMovementCooldownToAdd * cooldownMultiplier;
->>>>>>> bf8883f5
         setMovementCooldownTurns(this.movementCooldownTurns + newMovementCooldownTurns);
     }
 
@@ -424,7 +341,6 @@
         int maxHealth = this.type.getMaxHealth(this.level);
         if (this.health > maxHealth) {
             this.health = maxHealth;
-<<<<<<< HEAD
             if (this.mode == RobotMode.PROTOTYPE) {
                 this.mode = RobotMode.TURRET;
                 this.gameWorld.getMatchMaker().addAction(getID(), Action.FULLY_REPAIRED, -1);
@@ -433,18 +349,6 @@
         if (this.health <= 0) {
             this.gameWorld.destroyRobot(this.ID);
         } else if (this.health != oldHealth) {
-=======
-            if (this.mode == RobotMode.PROTOTYPE)
-                this.mode = RobotMode.TURRET;
-        }
-        if (this.health <= 0) {
-            int leadDrop = this.type.getLeadDropped(this.level);
-            int goldDrop = this.type.getGoldDropped(this.level);
-            // TODO: drop resources at this location (interact with GameWorld)
-            this.gameWorld.destroyRobot(this.ID);
-        } else if (this.health != oldHealth) {
-            // TODO: double check this
->>>>>>> bf8883f5
             this.gameWorld.getMatchMaker().addAction(getID(), Action.CHANGE_HEALTH, this.health - oldHealth);
         }
     }
@@ -455,7 +359,6 @@
 
     /**
      * Transform from turret to portable mode, or vice versa.
-<<<<<<< HEAD
      * Assumes that cooldown is sufficient.
      */
     public void transform() {
@@ -495,87 +398,6 @@
         bot.addHealth(healingAmount);
     }
 
-=======
-     */
-    public void transform() {
-        if (this.canTransformCooldown()) {
-            if (this.mode == RobotMode.TURRET) {
-                this.mode = RobotMode.PORTABLE;
-                this.addMovementCooldownTurns(GameConstants.TRANSFORM_COOLDOWN);
-            } else {
-                this.mode = RobotMode.TURRET;
-                this.addActionCooldownTurns(GameConstants.TRANSFORM_COOLDOWN);
-            }
-        }
-    }
-
-    /**
-     * Upgrade a building.
-     */
-    public void upgrade() {
-        if (this.mode == RobotMode.ROBOT || this.mode == RobotMode.PROTOTYPE)
-            return;
-        if (this.level == GameConstants.MAX_LEVEL)
-            return;
-        this.level++;
-        this.health += this.type.getMaxHealth(this.level) - this.type.getMaxHealth(this.level - 1);
-        this.addActionCooldownTurns(GameConstants.UPGRADE_COOLDOWN);
-        this.addMovementCooldownTurns(GameConstants.UPGRADE_COOLDOWN);
-    }
-
-    /**
-     * Attacks another robot. Assumes bot is in range.
-     * Note: this is relatively inefficient(?), can possibly optimize
-     *  by making better helper methods in GameWorld
-     * 
-     * @param bot the robot to be attacked
-     */
-    public void attack(InternalRobot bot) {
-        if (!this.canActLocation(bot.location))
-            return; // TODO: throw exception?
-        int dmg = this.type.getDamage(this.level);
-        bot.addHealth(-dmg);
-
-        int ricochetCount = this.type.getRicochetCount(this.level);
-        if (ricochetCount == 0)
-            return;
-
-        // only wizards should execute the next chunk of code
-        InternalRobot[] robots = gameWorld.getAllRobotsWithinRadiusSquared(this.location, this.type.getActionRadiusSquared(this.level));
-        List<InternalRobot> validTargets = new ArrayList<>();
-        for (InternalRobot x : robots) {
-            if (x.team == this.team)
-                continue;
-            if (x.equals(bot))
-                continue;
-            validTargets.add(x);
-        }
-
-        MapLocation attackerLocation = this.location;
-
-        class RicochetPriority implements Comparator<InternalRobot> {
-            public int compare(InternalRobot a, InternalRobot b)
-            {
-                int aDistToTarget = bot.location.distanceSquaredTo(a.location);
-                int bDistToTarget = bot.location.distanceSquaredTo(b.location);
-                if (aDistToTarget != bDistToTarget)
-                    return aDistToTarget - bDistToTarget;
-                int aDistToAttacker = attackerLocation.distanceSquaredTo(a.location);
-                int bDistToAttacker = attackerLocation.distanceSquaredTo(b.location);
-                if (aDistToAttacker != bDistToAttacker)
-                    return aDistToAttacker - bDistToAttacker;
-                return a.compareTo(b);
-            }
-        }
-
-        Collections.sort(validTargets, new RicochetPriority());
-        for (int i = 0; i < ricochetCount && i < validTargets.size(); i++) {
-            dmg = (int) (dmg * GameConstants.RICOCHET_DAMAGE_MULTIPLIER);
-            validTargets.get(i).addHealth(-dmg);
-        }
-    }
-
->>>>>>> bf8883f5
     // *********************************
     // ****** GAMEPLAY METHODS *********
     // *********************************
