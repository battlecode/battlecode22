--- conflicted
+++ resolved
@@ -28,10 +28,10 @@
       - 8000:80
     environment:
       - DJANGO_SETTINGS_MODULE=dev_settings
-<<<<<<< HEAD
+
       - DB_HOST_BC_DEV=db
     # command: bash -c 'while !</dev/tcp/db/5432; do sleep 1; done; python manage.py migrate && uwsgi --ini uwsgi.ini'
-    command: bash -c 'while !</dev/tcp/db/5432; do sleep 1; done; python manage.py migrate && python manage.py runserver 0.0.0.0:80'
+    command: bash -c 'python manage.py makemigrations && python manage.py migrate && python manage.py runserver 0.0.0.0:80'
 
   db:
     image: postgres:latest
@@ -54,7 +54,4 @@
       context: './infrastructure/worker'
       dockerfile: ./../game.Dockerfile
     environment:
-      - DOMAIN=localhost
-=======
-    command: bash -c 'python manage.py makemigrations && python manage.py migrate && python manage.py runserver 0.0.0.0:80'
->>>>>>> 7282fa2d
+      - DOMAIN=localhost