import { Game, GameWorld, Match, Metadata, schema } from 'battlecode-playback';
import * as cst from './constants';
import * as config from './config';
import * as imageloader from './imageloader';

import Controls from './main/controls';
import Splash from './main/splash';

import { Stats, Console, MatchQueue, Profiler } from './sidebar/index';
import { GameArea, Renderer, NextStep, TickCounter } from './gamearea/index';

import WebSocketListener from './main/websocket';

// import { electron } from './main/electron-modules';
import { TeamStats } from 'battlecode-playback/out/gameworld';

import { Tournament, readTournament } from './main/tournament';
import Looper from './main/looper';


/**
 * Runs matches and tournaments.
 * Provides methods to load matches, switch, pause, etc., to be used by other components.
 * (Not related to the runner for the scaffold.)
 */
export default class Runner {
  readonly ctx: CanvasRenderingContext2D;

  private matchqueue: MatchQueue;
  private controls: Controls;
  private stats: Stats;
  private gamearea: GameArea; 
  private console: Console;
  looper: Looper | null;

  // Match logic
  listener: WebSocketListener | null;

  games: Game[];

  tournament?: Tournament;
  tournamentState: TournamentState;

  currentGame: number | null;
  currentMatch: number | null;

  constructor(readonly root: HTMLElement, private conf: config.Config, private imgs: imageloader.AllImages) {

    this.games = [];

    // If it's in dev, we're not using server
    if (this.conf.websocketURL !== null && process.env.NODE_ENV !== 'development') {
      this.listener = new WebSocketListener(
        this.conf.websocketURL,
        this.conf.pollEvery
      );
    }
  }

  /**
  * Marks the client as fully loaded.
  */
  ready(controls: Controls, stats: Stats, gamearea: GameArea, 
       cconsole: Console, matchqueue: MatchQueue) {

    this.controls = controls;
    this.stats = stats;
    this.gamearea = gamearea;
    this.console = cconsole;
    this.matchqueue = matchqueue;

    this.gamearea.setCanvas();

    let startGame = () => {
      if (this.games.length === 1) {
        // if only one game in queue, run its first match
        this.setGame(0);
      }
      this.matchqueue.refreshGameList(this.games, this.currentGame ? this.currentGame : 0, this.currentMatch ? this.currentMatch : 0);
    }

    let toMain = (msg) => {
      console.log(msg);
      alert('Error occurred. Check console on your browser');
      // window.location.assign('/visualizer.html');
    }

    if (this.conf.matchFileURL) {
      // Load a match file
      console.log(`Loading provided match file: ${this.conf.matchFileURL}`);

      const req = new XMLHttpRequest();
      req.open('GET', this.conf.matchFileURL, true);
      req.responseType = 'arraybuffer';
      req.onerror = (error) => {
        toMain(`Can't load provided match file: ${error}`);
      };

      req.onload = (event) => {
        const resp = req.response;
        if (!resp || req.status !== 200) {
          toMain(`Can't load file from URL: invalid URL(${req.status})`);
        }
        else {
          let lastGame = this.games.length
          this.games[lastGame] = new Game();

          try {
            this.games[lastGame].loadFullGameRaw(resp);
          } catch (error) {
            toMain(`Can't get file from URL: ${error}`);
            return;
          }

          console.log('Successfully loaded provided match file');
          startGame();
        }
      };

      req.send();
    }
    // not loading default match file
    // else {
    //   console.log('Starting with a default match file (/client/default.bc20)');
    //   if(_fs.readFile){
    //     _fs.readFile('../default.bc20', (err, data: ArrayBuffer) => {
    //       if(err){
    //         console.log('Error while loading default local file!');
    //         console.log(err);
    //         console.log('Starting without any match files. Please upload via upload button in queue tab of sidebar');
    //         return;
    //       }

    //       let lastGame = this.games.length
    //       this.games[lastGame] = new Game();
    //       // lastGame should be 0?
    //       try {
    //         this.games[lastGame].loadFullGameRaw(data);
    //       } catch (error) {
    //         console.log(`Error occurred! ${error}`);
    //       }

    //       console.log('Running game!');
    //       startGame();
    //     });
    //   }
    // }
        // set key options
    document.onkeydown = (event) => {
      // TODO: figure out what this is???
      if (document.activeElement == null) {
        throw new Error('idk?????? i dont know what im doing document.actievElement is null??');
      }

      let input = document.activeElement.nodeName == "INPUT";
      if (!input) {
        // TODO after touching viewoption buttons, the input (at least arrow keys) does not work
        console.log(event.keyCode);
        switch (event.keyCode) {
          case 80: // "p" - Pause/Unpause
            this.controls.pause();
            break;
          case 79: // "o" - Stop
            this.controls.stop();
            break;
          case 69: // 'e' - go to end
            this.controls.end();
            break;
          case 37: // "LEFT" - Step Backward
            this.controls.stepBackward();
            break;
          case 39: // "RIGHT" - Step Forward
            this.controls.stepForward();
            break;
          case 38: // "UP" - Faster
            this.controls.doubleUPS();
            break;
          case 40: // "DOWN" - Slower
            this.controls.halveUPS();
            break;
          case 82: // "r" - reverse UPS
            this.controls.reverseUPS();
            break;
          case 67: // "c" - Toggle Circle Bots
            this.conf.circleBots = !this.conf.circleBots;
            break;
          case 86: // "v" - Toggle Indicator Dots and Lines
            this.conf.indicators = !this.conf.indicators;
            break;
          case 66: // "b" - Toggle Interpolation
            this.conf.interpolate = !this.conf.interpolate;
            break;
<<<<<<< HEAD
          case 78: // "n" - Toggle sight radius
=======
          case 78: // "n" - Toggle action range
            this.conf.seeActionRange = !this.conf.seeActionRange;
            break;
          case 77: // "m" - Toggle vision range
>>>>>>> 7a3f7671
            this.conf.seeVisionRange = !this.conf.seeVisionRange;
            break;
          case 71: // "g" - Toogle grid view
            this.conf.showGrid = !this.conf.showGrid;
            break;
          case 72: // "h" - Toggle short log header
            this.conf.shorterLogHeader = !this.conf.shorterLogHeader;
            this.console.updateLogHeader();
            break;
          case 65: // "a" - previous tournament Match
            this.previousTournamentThing();
            this.updateTournamentState();
            break;
          case 68: // 'd' - next tournament match
            this.nextTournamentThing();
            this.updateTournamentState();
            break;
        }
      }

    };

    if (this.listener != null) {
      this.listener.start(
        // What to do when we get a game from the websocket
        (game) => {
          this.games.push(game);
          this.matchqueue.refreshGameList(this.games, this.currentGame ? this.currentGame : 0, this.currentMatch ? this.currentMatch : 0);
        },
        // What to do with the websocket's first match in a given game
        () => {
          // switch to running this match 
          this.setGame(this.games.length - 1);
          this.setMatch(0);
          this.matchqueue.refreshGameList(this.games, this.currentGame ? this.currentGame : 0, this.currentMatch ? this.currentMatch : 0);
        },
        // What to do with any other match
        () => {
          this.matchqueue.refreshGameList(this.games, this.currentGame ? this.currentGame : 0, this.currentMatch ? this.currentMatch : 0);
        }
      );
    }
  }

  /**
   * Public functions for loading games and switching between matches.
   */

  setGame(game: number) {
    this.goToMatch(game, 0);
  }

  setMatch(match: number) {
    this.goToMatch(this.currentGame ? this.currentGame : 0, match);
  }

  goToMatch(game: number, match: number) {
    if (game < 0 || game >= this.games.length) {
      throw new Error(`No game ${game} loaded, only have ${this.games.length} games`);
    }
    const matchCount = this.games[game as number].matchCount;
    if (match < 0 || match >= matchCount) {
      throw new Error(`No match ${match} loaded, only have ${matchCount} matches in current game`);
    }
    this.currentGame = game;
    this.currentMatch = match;
    this.runMatch();
    this.matchqueue.refreshGameList(this.games, game ? game : 0, match ? match : 0);
    this.games[game ? game : 0].getMatch(match).seek(0);
  };

  getUploadButton() {
    // disguise the default upload file button with a label
    let uploadLabel = document.createElement("label");
    uploadLabel.setAttribute("for", "file-upload");
    uploadLabel.setAttribute("class", "custom-button");
    uploadLabel.innerText = 'Upload a .bc20 replay file';
    if (this.conf.tournamentMode) {
      uploadLabel.innerText = "Upload a .bc20 or .json file";
    }

    // create the functional button
    let upload = document.createElement('input');
    upload.textContent = 'upload';
    upload.id = "file-upload";
    upload.setAttribute('type', 'file');
    upload.accept = '.bc20';
    if (this.conf.tournamentMode) {
      upload.accept = '.bc20,.json';
    }
    upload.onchange = () => this.loadMatch(upload.files as FileList);
    upload.onclick = () => upload.value = "";
    uploadLabel.appendChild(upload);

    return uploadLabel;
  }

  loadMatch(files: FileList) {
    const file = files[0];
    console.log(file);
    if (file.name.endsWith('.json')) {
      this.onTournamentLoaded(file);
    } else {
      const reader = new FileReader();
      reader.onload = () => {
        this.onGameLoaded(<ArrayBuffer>reader.result);
      };
      reader.readAsArrayBuffer(file);
    }
  }

  onGameLoaded(data: ArrayBuffer) {
    let lastGame = this.games.length
    this.games[lastGame] = new Game();
    this.games[lastGame].loadFullGameRaw(data);

    this.startGame();
  };

  startGame() {
    if (this.games.length === 1) {
      // if only one game in queue, run its first match
      this.setGame(0);
    }
    this.matchqueue.refreshGameList(this.games, this.currentGame ? this.currentGame : 0, this.currentMatch ? this.currentMatch : 0);
  }

  onTournamentLoaded(jsonFile: File) {
    if (!process.env.ELECTRON) {
      console.error("Can't load tournament outside of electron!");
      return;
    }
    readTournament(jsonFile, (err, tournament) => {
      if (err) {
        console.error(`Can't load tournament: ${err}`);
        return;
      }
      if (tournament) {
        this.tournament = tournament;
        const t = this;
        document.onkeydown = function (event) {
          // TODO: figure out what this is???
          if (document.activeElement == null) {
            throw new Error('idk?????? i dont know what im doing document.actievElement is null??');
          }
          let input = document.activeElement.nodeName == "INPUT";
          if (!input) {
            // TODO after touching viewoption buttons, the input (at least arrow keys) does not work
            console.log(event.keyCode);
            switch (event.keyCode) {
              case 65: // "a" - previous tournament Match
                t.previousTournamentThing();
                t.updateTournamentState();
                break;
              case 68: // 'd' - next tournament match
                console.log('next tournament d!');
                t.nextTournamentThing();
                t.updateTournamentState();
                break;
            }
          }

        };
        // CHOOSE STARTING ROUND?
        tournament.seek(0, 0);
        this.tournamentState = TournamentState.START_SPLASH;
        this.updateTournamentState();
      }
    });
  };

  goNextMatch() {
    console.log("NEXT MATCH");

    if (this.currentGame as number < 0) {
      return; // Special case when deleting games
    }

    const matchCount = this.games[this.currentGame as number].matchCount;
    if (this.currentMatch as number < matchCount - 1) {
      this.setMatch(this.currentMatch as number + 1);
    } else {
      if (this.currentGame as number < this.games.length - 1) {
        this.setGame(this.currentGame as number + 1);
      } else {
        // Do nothing, at the end
      }
    }
  }

  goPreviousMatch() {
    console.log("PREV MATCH");

    if (this.currentMatch as number > 0) {
      this.setMatch(this.currentMatch as number - 1);
    } else {
      if (this.currentGame as number > 0) {
        this.goToMatch(this.currentGame as number - 1, this.games[this.currentGame as number].matchCount - 1);
      } else {
        // Do nothing, at the beginning
      }
    }

  };

  seekTournament (num: number) {
    console.log('seek tournament');
    this.tournament?.seek(num, 0);
    this.updateTournamentState();
  };

  removeGame(game: number) {

    if (game > (this.currentGame as number)) {
      this.games.splice(game, 1);
    } else if (this.currentGame == game) {
      if (game == 0) {
        // if games.length > 1, remove game, set game to 0, set match to 0
        if (this.games.length > 1) {
          this.setGame(0);
          this.games.splice(game, 1);
        } else {
          this.games.splice(game, 1);
          if (this.looper) {
            this.looper.die();
            this.looper = null;
          }
          this.currentGame = -1;
          this.currentMatch = 0;
        }
      } else {
        this.setGame(game - 1);
        this.games.splice(game, 1);
      }
    } else {
      // remove game, set game to game - 1
      this.games.splice(game, 1);
      this.currentGame = game - 1;
    }

    if (this.games.length == 0) {
      this.conf.splash = true;
      this.gamearea.setCanvas();
    }

    this.matchqueue.refreshGameList(this.games, this.currentGame ? this.currentGame : 0, this.currentMatch ? this.currentMatch : 0);
  };

  private nextTournamentThing() {
    console.log('actually next tournament thing!');
    // either displays a splash screen with who won, or displays the next game
    // activated by some sort of hotkey, ideally
    // so, we can be in a couple of different states
    // either a splash screen is showing, in which case we should display the next game,
    // or a game is showing, in which case we should display either a next game or a splash screen

    if (this.tournament) {
      if (this.tournamentState === TournamentState.START_SPLASH) {
        // transition to mid game
        this.tournamentState = TournamentState.MID_GAME;
      } else if (this.tournamentState === TournamentState.MID_GAME) {
        // go to the next game
        if (this.tournament.hasNext() && !this.tournament.isLastGameInMatch()) {
          this.tournament.next();
        } else {
          // go to end splash
          this.tournamentState = TournamentState.END_SPLASH;
        }
      } else if (this.tournamentState === TournamentState.END_SPLASH) {
        // go to start splash
        // if not ended
        if (this.tournament.hasNext()) {
          this.tournamentState = TournamentState.START_SPLASH;
          this.tournament.next();
        } else {
          console.log("No more tournament games!");
        }
      }
    }
  }

  private previousTournamentThing() {
    // either displays a splash screen with who won, or displays the next game
    // activated by some sort of hotkey, ideally
    // so, we can be in a couple of different states
    // either a splash screen is showing, in which case we should display the next game,
    // or a game is showing, in which case we should display either a next game or a splash screen

    if (this.tournament) {
      if (this.tournamentState === TournamentState.START_SPLASH) {
        // transition to mid game
        if (this.tournament.hasPrev()) {
          this.tournamentState = TournamentState.END_SPLASH;
          this.tournament.prev();
        } else {
          console.log("No previous tournament games!");
        }
      } else if (this.tournamentState === TournamentState.MID_GAME) {
        // go to the previous game
        if (this.tournament.hasPrev() && !this.tournament.isFirstGameInMatch()) {
          this.tournament.prev();
        } else {
          // go to start splash
          this.tournamentState = TournamentState.START_SPLASH;
        }
      } else if (this.tournamentState === TournamentState.END_SPLASH) {
        // go to mid game
        // if not ended
        this.tournamentState = TournamentState.MID_GAME;
      }
    }
  }

  private updateTournamentState() {
    console.log('update tour state!');
    if (this.tournament) {
      console.log('real update tour state!');
      // clear things
      Splash.removeScreen();
      if (this.looper) this.looper.die();
      // simply updates according to the current tournament state
      if (this.tournamentState === TournamentState.START_SPLASH) {
        console.log('go from splash real update tour state!');
        Splash.addScreen(this.conf, this.root, this.tournament.current(), this.tournament.currentMatch(), this.tournament);
      } else if (this.tournamentState === TournamentState.END_SPLASH) {
        Splash.addWinnerScreen(this.conf, this.root, this.tournament, this.tournament.currentMatch());
      } else if (this.tournamentState === TournamentState.MID_GAME) {
        this.tournament.readCurrent((err, data) => {
          if (err) throw err;
          if (!data) throw new Error("No match loaded from tournament?");

          // reset all games so as to save memory
          // because things can be rough otherwise
          this.games.pop();
          this.games = [new Game()];
          this.games[0].loadFullGameRaw(data);
          this.setGame(0);
        });
      }
    }
  }

  private runMatch() {
    console.log('Running match.');

    // THIS IS A QUICKFIX FOR CHECKING THAT CURRENTGAME IS NOT NULL
    // TODO: IDEALLY, WE NEED TO FIGURE THIS OUT: CAN CURRENTGAME EVER BE NULL???
    // maybe this is not necessary
    if (this.currentGame === null) {
      throw new Error('this.currentGame is null; something really bad happened!!! figure this out NOW')
    }
    if (this.currentMatch === null) {
      throw new Error('this.currentMatch is null; something really bad happened!!! figure this out NOW')
    }

    const game = this.games[this.currentGame as number] as Game;
    const match = game.getMatch(this.currentMatch as number) as Match; 
    const meta = game.meta as Metadata;

    if (this.looper) this.looper.die();

    this.looper = new Looper(match, meta, this.conf, this.imgs,
      this.controls, this.stats, this.gamearea, this.console, this.matchqueue);
  }
}

export enum TournamentState {
  START_SPLASH,
  MID_GAME,
  END_SPLASH
};<|MERGE_RESOLUTION|>--- conflicted
+++ resolved
@@ -190,14 +190,10 @@
           case 66: // "b" - Toggle Interpolation
             this.conf.interpolate = !this.conf.interpolate;
             break;
-<<<<<<< HEAD
-          case 78: // "n" - Toggle sight radius
-=======
           case 78: // "n" - Toggle action range
             this.conf.seeActionRange = !this.conf.seeActionRange;
             break;
           case 77: // "m" - Toggle vision range
->>>>>>> 7a3f7671
             this.conf.seeVisionRange = !this.conf.seeVisionRange;
             break;
           case 71: // "g" - Toogle grid view
