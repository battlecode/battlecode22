--- conflicted
+++ resolved
@@ -38,7 +38,6 @@
 export function loadAll(config: Config, callback: (arg0: AllImages) => void) {
   const dirname = "./static/img/"
 
-<<<<<<< HEAD
   const NEUTRAL: number = 0;
   const RED: number = 1;
   const BLU: number = 2;
@@ -46,11 +45,7 @@
   const DEFAULT: number = 0;
   const PORTABLE: number = 1;
   const PROTOTYPE: number = 2;
-=======
-  const NEUTRAL: number = 0
-  const RED: number = 1
-  const BLU: number = 2
->>>>>>> 1eb6e11b
+
 
   function loadImage(obj, slot, path, src?): void {
     const f = loadImage
@@ -206,52 +201,52 @@
   }
 
   // robot sprites
-<<<<<<< HEAD
+
   loadImage(result.robots.archon, DEFAULT * 2 + RED, 'robots/red_archon');
   loadImage(result.robots.archon, PROTOTYPE * 2 + RED, 'robots/red_archon_prototype');
   loadImage(result.robots.archon, PORTABLE * 2 + RED, 'robots/red_archon_portable');
 
-  loadImage(result.robots.watchtower, RED, 'robots/red_watchtower');
+
+  loadImage(result.robots.watchtower, DEFAULT * 2 + RED, 'robots/red_watchtower');
+  loadImage(result.robots.watchtower, PROTOTYPE * 2 + RED, 'robots/red_watchtower_prototype');
+  loadImage(result.robots.watchtower, PORTABLE * 2 + RED, 'robots/red_watchtower_portable');
+
+
+  loadImage(result.robots.laboratory, DEFAULT * 2 + RED, 'robots/red_lab');
+  loadImage(result.robots.laboratory, PROTOTYPE * 2 + RED, 'robots/red_lab_prototype');
+  loadImage(result.robots.laboratory, PORTABLE * 2 + RED, 'robots/red_lab_portable');
+
+  
   loadImage(result.robots.builder, RED, 'robots/red_builder');
   loadImage(result.robots.miner, RED, 'robots/red_miner');
   loadImage(result.robots.sage, RED, 'robots/red_sage');
   loadImage(result.robots.soldier, RED, 'robots/red_soldier');
-  loadImage(result.robots.laboratory, RED, 'robots/red_lab');
+  
 
 
   loadImage(result.robots.archon, DEFAULT * 2 + BLU, 'robots/blue_archon');
   loadImage(result.robots.archon, PROTOTYPE * 2 + BLU, 'robots/blue_archon_prototype');
   loadImage(result.robots.archon, PORTABLE * 2 + BLU, 'robots/blue_archon_portable');
 
-  loadImage(result.robots.watchtower, BLU, 'robots/blue_watchtower');
+  loadImage(result.robots.watchtower, DEFAULT * 2 + BLU, 'robots/blue_watchtower');
+  loadImage(result.robots.watchtower, PROTOTYPE * 2 + BLU, 'robots/blue_watchtower_prototype');
+  loadImage(result.robots.watchtower, PORTABLE * 2 + BLU, 'robots/blue_watchtower_portable');
+
+
+  loadImage(result.robots.laboratory, DEFAULT * 2 + BLU, 'robots/blue_lab');
+  loadImage(result.robots.laboratory, PROTOTYPE * 2 + BLU, 'robots/blue_lab_prototype');
+  loadImage(result.robots.laboratory, PORTABLE * 2 + BLU, 'robots/blue_lab_portable');
+
+
   loadImage(result.robots.builder, BLU, 'robots/blue_builder');
   loadImage(result.robots.miner, BLU, 'robots/blue_miner');
   loadImage(result.robots.sage, BLU, 'robots/blue_sage');
   loadImage(result.robots.soldier, BLU, 'robots/blue_soldier');
-  loadImage(result.robots.laboratory, BLU, 'robots/blue_lab');
+  
 
   loadImage(result.resources, 'lead', 'star');
   loadImage(result.resources, 'gold', 'star');
-=======
-  loadImage(result.robots.archon, RED, 'robots/red_archon_portable')
-  loadImage(result.robots.watchtower, RED, 'robots/red_watchtower')
-  loadImage(result.robots.builder, RED, 'robots/red_builder')
-  loadImage(result.robots.miner, RED, 'robots/red_miner')
-  loadImage(result.robots.sage, RED, 'robots/red_sage')
-  loadImage(result.robots.soldier, RED, 'robots/red_soldier')
-  loadImage(result.robots.laboratory, RED, 'robots/red_lab')
-
-  loadImage(result.robots.archon, BLU, 'robots/blue_archon_portable')
-  loadImage(result.robots.watchtower, BLU, 'robots/blue_watchtower')
-  loadImage(result.robots.builder, BLU, 'robots/blue_builder')
-  loadImage(result.robots.miner, BLU, 'robots/blue_miner')
-  loadImage(result.robots.sage, BLU, 'robots/blue_sage')
-  loadImage(result.robots.soldier, BLU, 'robots/blue_soldier')
-  loadImage(result.robots.laboratory, BLU, 'robots/blue_lab')
-
-  loadImage(result.resources, 'lead', 'resources/lead')
-  loadImage(result.resources, 'gold', 'resources/gold')
->>>>>>> 1eb6e11b
+
 
 
   // loadImage(result.robots.enlightenmentCenter, NEUTRAL, 'robots/center');
