import React, { Component } from 'react';
import styled from 'styled-components';
import { NavLink } from 'react-router-dom';
import Floater from 'react-floater';



const He = styled.h5`
  font-weight: bold;
  font-size:1.3em;
`;

const Hee = styled.h5`
  text-decoration:underline;
  font-size:1.2em;
`;

class GettingStarted extends Component {
  constructor() {
    super();

    this.state = {
        ide: "intellij"
    }

  }

  terminalButton = () => {
      this.setState({ide: "terminal"})
  }
  intellijButton = () => {
      this.setState({ide: "intellij"})
  }
  eclipseButton = () => {
      this.setState({ide: "eclipse"})
  }

  getSelectionButtons(ide) {
      var l = "btn btn-secondary ide-button-getting-started"
      if (ide === this.state.ide) {
            l += " selected-ide-button"
      }
      return l;
  }

  getIDEInstallation() {
      if (this.state.ide === 'intellij') {
          return (
              <div>
                  <ul style={{marginLeft: '-15px'}}>
        <li>Install IntelliJ IDEA Community Edition <a href='https://www.jetbrains.com/idea/download/'>from here</a>.</li>

        <li>In the <code>Welcome to IntelliJ IDEA</code> window that pops up when you start IntelliJ, select <code>Import Project</code></li>
        
        <li>In the <code>Select File or Dictionary to Import</code> window, select the <code>build.gradle</code> file in the scaffold folder.</li>
        
        <li>Hit OK.</li>
        
        <li>We need to set the jdk properly; open the settings with <code>File > Settings</code> (<code>IntelliJ IDEA > Preferences</code> on Mac) or <code>ctrl+alt+s</code>. Navigate to <code>Build, Execution, Deployment > Build Tools > Gradle</code> and change <code>Gradle JVM</code> to 1.8</li>
        
        <li>Time for a first build! On the right side of the screen, click the small button that says gradle and has a picture of an elephant. Navigate to <code>battlecode20-scaffold > Tasks > battlecode</code> and double click on <code>build</code>. This will install the client and engine for you.</li>

        <li>If you haven't seen any errors, you should be good to go.</li>
        </ul>
        </div>)
      } else if (this.state.ide === 'eclipse') {
          return (
              <div>
                  <ul style={{marginLeft: '-15px'}}>
<li>Download the latest version of Eclipse <a href='https://www.eclipse.org/downloads/'>from here</a>.</li>

<li>In the Installer, select <code>Eclipse IDE for Java Developers</code>.</li>

<li>Create a new Eclipse workspace. The workspace should NOT contain the <code>battlecode20-scaffold</code> folder.</li>

<li>Run <code>File -> Import...</code>, and select <code>Gradle / Existing Gradle Project</code>.
            <Floater content={
                                    <div>
                                    <p>
If you are unable to find this option, you may be using an old version of Eclipse. If updating your Eclipse version still does not work, you may need to manually install the "Buildship" plugin from the Eclipse marketplace.
</p></div>
} showCloseButton={true}>
                                    <i className="pe-7s-info pe-fw" />
</Floater>
</li>

<li>Next to <code>Project root directory</code> field, press <code>Browse...</code> and navigate to <code>battlecode20-scaffold</code>. Finish importing the project.</li>

<li>If you do not see a window labeled <code>Gradle Tasks</code>, navigate to <code>Window / Show View / Other...</code>. Select <code>Gradle / Gradle Tasks</code>.</li>

<li>In the <code>Gradle Tasks</code> window, you should now see a list of available Gradle tasks. Open the <code>battlecode20-scaffold</code> folder and navigate to the <code>battlecode</code> group, and then double-click <code>build</code>. This will run tests to verify that everything is working correctly</li>

<li>You're good to go; you can run other Gradle tasks using the other options in the <code>Gradle Tasks</code> menu. Note that you shouldn't need any task not in the <code>battlecode</code> group.
            <Floater content={
                                    <div>
                                    <p>
                                    If you rename or add jar files to the lib directory, Eclipse gets confused. You'll need to re-add them using <code>Project / Properties / Java Build Path</code>.
</p></div>
} showCloseButton={true}>
                                    <i className="pe-7s-info pe-fw" />
</Floater>
</li>
                  </ul>
              </div>
          )
      } else if (this.state.ide === 'terminal') {
          return (
              <div>
                  <ul style={{marginLeft: '-15px'}}>
<li>Start every Gradle command with <code>./gradlew</code>, if using Max or Linux, or <code>gradlew</code>, if using Windows.</li>

<li>You will need to set the <code>JAVA_HOME</code> environment variable to point to the installation path of your JDK.
            <Floater content={
                                    <div>
                                    <p>
                                    On Mac, <code>JAVA_HOME</code> should probably be something like <code>/Library/Java/JavaVirtualMachines/jdk1.8.0_111.jdk/Contents/Home</code>.
</p></div>
} showCloseButton={true}>
                                    <i className="pe-7s-info pe-fw" />
</Floater>
</li>

<li>Navigate to the root directory of your <code>battlecode20-scaffold</code>, and run <code>./gradlew build</code> (or <code>gradlew build</code> on Windows). This will run tests, to verify that everything is working.</li>

<li>You're good to go. Run <code>./gradlew -q tasks</code> (<code>gradlew -q tasks</code> on Windows) to see the other Gradle build tasks available. You shouldn't need to use any tasks outside of the <code>battlecode</code> group.</li>
                  </ul>
              </div>
          )
      }
  }

    render() {
        return (
            <div className="content">
                <div className="container-fluid">
                    <div className="row">
                        <div className="col-md-12">
                            <div className="card">
                                <div className="header">
                                    <h4 className="title">Overview</h4>
                                </div>
                                <div className="content">

                                <p>
                                    This is the Battlecode 2020 contest website, which will be your main hub for all Battlecode-related things
                                    for the duration of the contest. For a general overview of what Battlecode is, visit <a href='https://battlecode.org'>
                                        our landing page</a>.

                                </p>
                                <p>
                                    This year's game is a thrilling survival adventure involving 🍲, ▀⛓, 🐮, 🤖, and more. You will write bots in Java.
                                </p>
                                <p>
                                    The Battlecode 2020 game will be released on January 6, 2020! Stay tuned for further details.
                                </p>
                                </div>
                            </div>
                            <div className="card">
                                <div className="header">
                                    <h4 className="title">Account and Team Creation</h4>
                                </div>
                                <div className="content">
                                <p>
                                    To participate in Battlecode, you need an account and a team. Each team can consist of 1 to 4 people.
                                </p>
                                <p>
                                    Create an account on this website, and then go to the <NavLink to='team'>team</NavLink> section to either create
                                    or join a team.
                                </p>
                                </div>
                            </div>
                            <div className="card">
                                <div className="header">
                                    <h4 className="title">Installation</h4>
                                </div>
                                <div className="content">
                                <p>
                                The first lecture, on January 6, will walk you through these installation steps.
                                </p>
                                    <h6 class="installation-steps">Step 1: Install Java</h6>
                                <p>
<<<<<<< HEAD
                                You'll need a JDK 8. Unfortunately, higher versions will not work. You can download it here <b><a href="http://www.oracle.com/technetwork/java/javase/downloads/jdk8-downloads-2133151.html">here</a></b>.
=======
                                You'll need a Java Development Kit (JDK) compatible with Java 8, which you 
                                can <b><a href="http://www.oracle.com/technetwork/java/javase/downloads/jdk8-downloads-2133151.html">install here</a></b>. (You may need to create an Oracle account.)
>>>>>>> b2f6c763
                                <Floater content={
                                    <div>
                                    <p>
Alternatively, you can install a JDK yourself using your favorite package manager. Make sure it's an Oracle JDK — we don't support anything else — and is compatible with Java 8.
</p></div>
} showCloseButton={true}>
                                    <i className="pe-7s-info pe-fw" />
</Floater>
                                </p>
                                <p>
</p><p>
If you're unsure how to install the JDK, you can find instructions for all operating systems <a href='https://docs.oracle.com/javase/8/docs/technotes/guides/install/install_overview.html'>here</a> (pay attention to <code>PATH</code> and <code>CLASSPATH</code>).
</p>
<h6 class='installation-steps'>Step 2: Download Battlecode</h6>
<p>

    Next, you should download the <a href="https://github.com/battlecode/battlecode20-scaffold">Battlecode 2020 scaffold</a>.

    To get up and running quickly, you can click "Clone or download" and then "Download ZIP," and move on to the next step.

    </p><p>
    We recommend, however, that you instead use Git to organize your code. If you haven't used Git before, read <a href='https://guides.github.com/introduction/git-handbook/'>this guide</a> (or
    wait for our lecture covering it). On the <a href="https://github.com/battlecode/battlecode20-scaffold">scaffold page</a>, click "Use this template." Importantly, on the next page, make your new repo <b>private</b> (you don't want other teams to steal your code!). You can then clone your newly created repo and invite your team members to collaborate on it.
    </p>
    
                                    <h6 class="installation-steps">Step 3: Local Setup</h6>
    <p>
        We recommend using an IDE like IntelliJ IDEA or Eclipse to work on Battlecode, but you can also use your favorite text editor combined with a terminal.
        Battlecode 2020 uses Gradle to run tasks like <code>run</code>, <code>debug</code> and <code>jarForUpload</code> (but don't worry about that — you don't need to install it).
        </p><p>
View instructions for: 

<div class="btn-group" role="group" style={{marginLeft: '10px'}}>
  <button type="button" class={this.getSelectionButtons('intellij')} onClick={this.intellijButton}>IntelliJ IDEA</button>
  <button type="button" class={this.getSelectionButtons('eclipse')} onClick={this.eclipseButton}>Eclipse</button>
  <button type="button" class={this.getSelectionButtons('terminal')} onClick = {this.terminalButton}>Terminal</button>
</div>
</p>
<p>
    {this.getIDEInstallation()}

</p>
<p>There should now be a folder called <code>client</code> in your scaffold folder; if you go in there, and double click the <code>Battlecode Client</code> application, you should be able to run and watch matches. (Please don't move that application, it will be sad.) 
If you're on Linux, navigate to the <code>client</code> folder and run <code>./battlecode-visualizer</code> to launch the Client.</p>

                                </div>
                            </div>
                            <div className="card">
                                <div className="header">
                                    <h4 className="title">Run a Match</h4>
                                </div>
                                <div className="content">
                                    <p>
                                        Player code is in the <code>src</code> directory of the scaffold: each package inside <code>src</code> corresponds to one distinct player.
                                        We have provided <code>examplefuncsplayer</code>, and you can create your own player by either modifying it or copying and renaming it.
                                <Floater content={
                                    <div>
                                    <p>
                                        The only restriction is that each player must have a file named <code>RobotPlayer.java</code> which implements a <code>run(RobotController rc)</code> method.
</p></div>
} showCloseButton={true}>
                                    <i className="pe-7s-info pe-fw" />
</Floater>
                                    </p>
                                <p>
                                    You should have a client application in the <code>client</code> folder. Launch it, and go to the <code>Runner</code> section. 
                                    There, you can specify which players to run against each other, and on which map, and you can view the match as it is running.
                                </p>
                                <p>
                                    You can also run a match without the client, by invoking the Gradle task <code>run</code>. 
                                    For example, <code>gradle run -PteamA=examplefuncsplayer -PteamB=examplefuncsplayer -Pmaps=FourLakeLand</code> runs <code>examplefuncsplayer</code> against itself on the <code>FourLakeLand</code> map. This produces a replay file in the <code>matches</code> directory of the scaffold, which you can upload to the client to view.
                                </p>


                                </div>
                            </div>
                            <div className="card">
                                <div className="header">
                                    <h4 className="title">Upload Your Bot and Scrimmage</h4>
                                </div>
                                <div className="content">
                                    <p>
                                        Note: scrimmaging will open on January 7!
                                    </p>
                                <p>
                                    Run the Gradle task <code>jarForUpload</code> to produce a jar that can be uploaded to the <NavLink to='submissions'>submissions</NavLink> page.
                                </p>
                                <p>
                                    Your bot will automatically be ran against other players to determine your ranking. You can also request scrimmages with other teams, and see the replays.
                                </p>

                                </div>
                            </div>
                            <div className="card">
                                <div className="header">
                                    <h4 className="title">Good Luck!</h4>
                                </div>
                                <div className="content">
                                <p>
                                    Now, read the <a href='specs.html'>game specs</a> carefully and consult the <a href='javadoc/index.html'>javadocs</a> to learn about the API.
                                </p>
                                <p>
                                    Bugs will happen eventually; read about our <a href='404'>debugging tools here</a>.
                                </p>
                                </div>
                            </div>
                            <div className="card">
                                <div className="header">
                                    <h4 className="title">Join the Community!</h4>
                                </div>
                                <div className="content">
                                <p>
                                    Battlecode has a Discord server! 
                                    Everyone is encouraged to join. 
                                    Announcements, strategy discussions, bug fixes and ~memes~ all 
                                    happen on Discord. Follow this invite link to join: <a href='https://discord.gg/N86mxkH'>https://discord.gg/N86mxkH</a>.
                                </p>


                                </div>
                            </div>


                        </div>
                    </div>
                </div>
            </div>
        );
    }
}

export default GettingStarted;<|MERGE_RESOLUTION|>--- conflicted
+++ resolved
@@ -179,12 +179,8 @@
                                 </p>
                                     <h6 class="installation-steps">Step 1: Install Java</h6>
                                 <p>
-<<<<<<< HEAD
-                                You'll need a JDK 8. Unfortunately, higher versions will not work. You can download it here <b><a href="http://www.oracle.com/technetwork/java/javase/downloads/jdk8-downloads-2133151.html">here</a></b>.
-=======
-                                You'll need a Java Development Kit (JDK) compatible with Java 8, which you 
-                                can <b><a href="http://www.oracle.com/technetwork/java/javase/downloads/jdk8-downloads-2133151.html">install here</a></b>. (You may need to create an Oracle account.)
->>>>>>> b2f6c763
+                                You'll need JDK 8. Unfortunately, higher versions will not work. You can download it <b><a href="http://www.oracle.com/technetwork/java/javase/downloads/jdk8-downloads-2133151.html">here</a></b>.
+
                                 <Floater content={
                                     <div>
                                     <p>
